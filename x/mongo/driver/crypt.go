// Copyright (C) MongoDB, Inc. 2017-present.
//
// Licensed under the Apache License, Version 2.0 (the "License"); you may
// not use this file except in compliance with the License. You may obtain
// a copy of the License at http://www.apache.org/licenses/LICENSE-2.0

package driver

import (
	"context"
	"crypto/tls"
	"fmt"
	"io"
	"strings"
	"time"

	"go.mongodb.org/mongo-driver/x/bsonx/bsoncore"
	"go.mongodb.org/mongo-driver/x/mongo/driver/mongocrypt"
	"go.mongodb.org/mongo-driver/x/mongo/driver/mongocrypt/options"
)

const (
	defaultKmsPort    = 443
	defaultKmsTimeout = 10 * time.Second
)

// CollectionInfoFn is a callback used to retrieve collection information.
type CollectionInfoFn func(ctx context.Context, db string, filter bsoncore.Document) (bsoncore.Document, error)

// KeyRetrieverFn is a callback used to retrieve keys from the key vault.
type KeyRetrieverFn func(ctx context.Context, filter bsoncore.Document) ([]bsoncore.Document, error)

// MarkCommandFn is a callback used to add encryption markings to a command.
type MarkCommandFn func(ctx context.Context, db string, cmd bsoncore.Document) (bsoncore.Document, error)

// CryptOptions specifies options to configure a Crypt instance.
type CryptOptions struct {
	CollInfoFn           CollectionInfoFn
	KeyFn                KeyRetrieverFn
	MarkFn               MarkCommandFn
	KmsProviders         bsoncore.Document
	SchemaMap            map[string]bsoncore.Document
	TlsCfg               map[string]tls.Config
	BypassAutoEncryption bool
}

// Crypt is an interface implemented by types that can encrypt and decrypt instances of
// bsoncore.Document.
//
// Users should rely on the driver's crypt type (used by default) for encryption and decryption
// unless they are perfectly confident in another implementation of Crypt.
type Crypt interface {
	// Encrypt encrypts the given command.
	Encrypt(ctx context.Context, db string, cmd bsoncore.Document) (bsoncore.Document, error)
	// Decrypt decrypts the given command response.
	Decrypt(ctx context.Context, cmdResponse bsoncore.Document) (bsoncore.Document, error)
	// CreateDataKey creates a data key using the given KMS provider and options.
	CreateDataKey(ctx context.Context, kmsProvider string, opts *options.DataKeyOptions) (bsoncore.Document, error)
	// EncryptExplicit encrypts the given value with the given options.
	EncryptExplicit(ctx context.Context, val bsoncore.Value, opts *options.ExplicitEncryptionOptions) (byte, []byte, error)
	// DecryptExplicit decrypts the given encrypted value.
	DecryptExplicit(ctx context.Context, subtype byte, data []byte) (bsoncore.Value, error)
	// Close cleans up any resources associated with the Crypt instance.
	Close()
	// BypassAutoEncryption returns true if auto-encryption should be bypassed.
	BypassAutoEncryption() bool
}

// crypt consumes the libmongocrypt.MongoCrypt type to iterate the mongocrypt state machine and perform encryption
// and decryption.
type crypt struct {
	mongoCrypt *mongocrypt.MongoCrypt
	collInfoFn CollectionInfoFn
	keyFn      KeyRetrieverFn
	markFn     MarkCommandFn
	tlsCfg     map[string]tls.Config

	bypassAutoEncryption bool
}

// NewCrypt creates a new Crypt instance configured with the given AutoEncryptionOptions.
func NewCrypt(opts *CryptOptions) (Crypt, error) {
	c := &crypt{
		collInfoFn:           opts.CollInfoFn,
		keyFn:                opts.KeyFn,
		markFn:               opts.MarkFn,
<<<<<<< HEAD
		tlsCfg:               opts.TlsCfg,
		BypassAutoEncryption: opts.BypassAutoEncryption,
=======
		bypassAutoEncryption: opts.BypassAutoEncryption,
>>>>>>> 10abf0f6
	}

	mongocryptOpts := options.MongoCrypt().SetKmsProviders(opts.KmsProviders).SetLocalSchemaMap(opts.SchemaMap)
	mc, err := mongocrypt.NewMongoCrypt(mongocryptOpts)
	if err != nil {
		return nil, err
	}

	c.mongoCrypt = mc
	return c, nil
}

// Encrypt encrypts the given command.
func (c *crypt) Encrypt(ctx context.Context, db string, cmd bsoncore.Document) (bsoncore.Document, error) {
	if c.bypassAutoEncryption {
		return cmd, nil
	}

	cryptCtx, err := c.mongoCrypt.CreateEncryptionContext(db, cmd)
	if err != nil {
		return nil, err
	}
	defer cryptCtx.Close()

	return c.executeStateMachine(ctx, cryptCtx, db)
}

// Decrypt decrypts the given command response.
func (c *crypt) Decrypt(ctx context.Context, cmdResponse bsoncore.Document) (bsoncore.Document, error) {
	cryptCtx, err := c.mongoCrypt.CreateDecryptionContext(cmdResponse)
	if err != nil {
		return nil, err
	}
	defer cryptCtx.Close()

	return c.executeStateMachine(ctx, cryptCtx, "")
}

// CreateDataKey creates a data key using the given KMS provider and options.
func (c *crypt) CreateDataKey(ctx context.Context, kmsProvider string, opts *options.DataKeyOptions) (bsoncore.Document, error) {
	cryptCtx, err := c.mongoCrypt.CreateDataKeyContext(kmsProvider, opts)
	if err != nil {
		return nil, err
	}
	defer cryptCtx.Close()

	return c.executeStateMachine(ctx, cryptCtx, "")
}

// EncryptExplicit encrypts the given value with the given options.
func (c *crypt) EncryptExplicit(ctx context.Context, val bsoncore.Value, opts *options.ExplicitEncryptionOptions) (byte, []byte, error) {
	idx, doc := bsoncore.AppendDocumentStart(nil)
	doc = bsoncore.AppendValueElement(doc, "v", val)
	doc, _ = bsoncore.AppendDocumentEnd(doc, idx)

	cryptCtx, err := c.mongoCrypt.CreateExplicitEncryptionContext(doc, opts)
	if err != nil {
		return 0, nil, err
	}
	defer cryptCtx.Close()

	res, err := c.executeStateMachine(ctx, cryptCtx, "")
	if err != nil {
		return 0, nil, err
	}

	sub, data := res.Lookup("v").Binary()
	return sub, data, nil
}

// DecryptExplicit decrypts the given encrypted value.
func (c *crypt) DecryptExplicit(ctx context.Context, subtype byte, data []byte) (bsoncore.Value, error) {
	idx, doc := bsoncore.AppendDocumentStart(nil)
	doc = bsoncore.AppendBinaryElement(doc, "v", subtype, data)
	doc, _ = bsoncore.AppendDocumentEnd(doc, idx)

	cryptCtx, err := c.mongoCrypt.CreateExplicitDecryptionContext(doc)
	if err != nil {
		return bsoncore.Value{}, err
	}
	defer cryptCtx.Close()

	res, err := c.executeStateMachine(ctx, cryptCtx, "")
	if err != nil {
		return bsoncore.Value{}, err
	}

	return res.Lookup("v"), nil
}

// Close cleans up any resources associated with the Crypt instance.
func (c *crypt) Close() {
	c.mongoCrypt.Close()
}

func (c *crypt) BypassAutoEncryption() bool {
	return c.bypassAutoEncryption
}

func (c *crypt) executeStateMachine(ctx context.Context, cryptCtx *mongocrypt.Context, db string) (bsoncore.Document, error) {
	var err error
	for {
		state := cryptCtx.State()
		switch state {
		case mongocrypt.NeedMongoCollInfo:
			err = c.collectionInfo(ctx, cryptCtx, db)
		case mongocrypt.NeedMongoMarkings:
			err = c.markCommand(ctx, cryptCtx, db)
		case mongocrypt.NeedMongoKeys:
			err = c.retrieveKeys(ctx, cryptCtx)
		case mongocrypt.NeedKms:
			err = c.decryptKeys(ctx, cryptCtx)
		case mongocrypt.Ready:
			return cryptCtx.Finish()
		default:
			return nil, fmt.Errorf("invalid Crypt state: %v", state)
		}
		if err != nil {
			return nil, err
		}
	}
}

func (c *crypt) collectionInfo(ctx context.Context, cryptCtx *mongocrypt.Context, db string) error {
	op, err := cryptCtx.NextOperation()
	if err != nil {
		return err
	}

	collInfo, err := c.collInfoFn(ctx, db, op)
	if err != nil {
		return err
	}
	if collInfo != nil {
		if err = cryptCtx.AddOperationResult(collInfo); err != nil {
			return err
		}
	}

	return cryptCtx.CompleteOperation()
}

func (c *crypt) markCommand(ctx context.Context, cryptCtx *mongocrypt.Context, db string) error {
	op, err := cryptCtx.NextOperation()
	if err != nil {
		return err
	}

	markedCmd, err := c.markFn(ctx, db, op)
	if err != nil {
		return err
	}
	if err = cryptCtx.AddOperationResult(markedCmd); err != nil {
		return err
	}

	return cryptCtx.CompleteOperation()
}

func (c *crypt) retrieveKeys(ctx context.Context, cryptCtx *mongocrypt.Context) error {
	op, err := cryptCtx.NextOperation()
	if err != nil {
		return err
	}

	keys, err := c.keyFn(ctx, op)
	if err != nil {
		return err
	}

	for _, key := range keys {
		if err = cryptCtx.AddOperationResult(key); err != nil {
			return err
		}
	}

	return cryptCtx.CompleteOperation()
}

func (c *crypt) decryptKeys(ctx context.Context, cryptCtx *mongocrypt.Context) error {
	for {
		kmsCtx := cryptCtx.NextKmsContext()
		if kmsCtx == nil {
			break
		}

		if err := c.decryptKey(ctx, kmsCtx); err != nil {
			return err
		}
	}

	return cryptCtx.FinishKmsContexts()
}

func (c *crypt) decryptKey(ctx context.Context, kmsCtx *mongocrypt.KmsContext) error {
	host, err := kmsCtx.HostName()
	if err != nil {
		return err
	}
	msg, err := kmsCtx.Message()
	if err != nil {
		return err
	}

	// add a port to the address if it's not already present
	addr := host
	if idx := strings.IndexByte(host, ':'); idx == -1 {
		addr = fmt.Sprintf("%s:%d", host, defaultKmsPort)
	}

	kmsProvider := kmsCtx.KMSProvider()
	tlsCfg := c.tlsCfg[kmsProvider]
	conn, err := tls.Dial("tcp", addr, &tlsCfg)
	if err != nil {
		return err
	}
	defer func() {
		_ = conn.Close()
	}()

	if err = conn.SetWriteDeadline(time.Now().Add(defaultKmsTimeout)); err != nil {
		return err
	}
	if _, err = conn.Write(msg); err != nil {
		return err
	}

	for {
		bytesNeeded := kmsCtx.BytesNeeded()
		if bytesNeeded == 0 {
			return nil
		}

		res := make([]byte, bytesNeeded)
		bytesRead, err := conn.Read(res)
		if err != nil && err != io.EOF {
			return err
		}

		if err = kmsCtx.FeedResponse(res[:bytesRead]); err != nil {
			return err
		}
	}
}<|MERGE_RESOLUTION|>--- conflicted
+++ resolved
@@ -84,12 +84,8 @@
 		collInfoFn:           opts.CollInfoFn,
 		keyFn:                opts.KeyFn,
 		markFn:               opts.MarkFn,
-<<<<<<< HEAD
 		tlsCfg:               opts.TlsCfg,
-		BypassAutoEncryption: opts.BypassAutoEncryption,
-=======
 		bypassAutoEncryption: opts.BypassAutoEncryption,
->>>>>>> 10abf0f6
 	}
 
 	mongocryptOpts := options.MongoCrypt().SetKmsProviders(opts.KmsProviders).SetLocalSchemaMap(opts.SchemaMap)
